/**
 * Licensed to the Apache Software Foundation (ASF) under one
 * or more contributor license agreements. See the NOTICE file
 * distributed with this work for additional information
 * regarding copyright ownership. The ASF licenses this file
 * to you under the Apache License, Version 2.0 (the
 * "License"); you may not use this file except in compliance
 * with the License. You may obtain a copy of the License at
 *
 * http://www.apache.org/licenses/LICENSE-2.0
 *
 * Unless required by applicable law or agreed to in writing,
 * software distributed under the License is distributed on an
 * "AS IS" BASIS, WITHOUT WARRANTIES OR CONDITIONS OF ANY
 * KIND, either express or implied. See the License for the
 * specific language governing permissions and limitations
 * under the License.
 */
package org.apache.wss4j.common.kerberos;

import java.lang.reflect.InvocationTargetException;
import java.lang.reflect.Method;
import java.security.Key;
import java.security.PrivilegedExceptionAction;

import javax.security.auth.kerberos.KerberosPrincipal;

import org.apache.wss4j.common.ext.WSSecurityException;
import org.apache.wss4j.common.ext.WSSecurityException.ErrorCode;
import org.ietf.jgss.GSSContext;
import org.ietf.jgss.GSSCredential;
import org.ietf.jgss.GSSException;
import org.ietf.jgss.GSSManager;
import org.ietf.jgss.GSSName;
import org.ietf.jgss.Oid;


public class KerberosServiceExceptionAction implements PrivilegedExceptionAction<KerberosServiceContext> {

<<<<<<< HEAD
    private static final boolean IS_IBM_VENDOR = System.getProperty("java.vendor").startsWith("IBM");
=======
    private static final String JAVA_VERSION = System.getProperty("java.version");
    private static final boolean IS_JAVA_5_OR_6 = JAVA_VERSION.startsWith("1.5") || JAVA_VERSION.startsWith("1.6");
    private static final boolean IS_ORACLE_JAVA_VENDOR = System.getProperty("java.vendor").startsWith("Oracle");
    private static final boolean IS_IBM_JAVA_VENDOR = System.getProperty("java.vendor").startsWith("IBM");
    private static final boolean IS_HP_JAVA_VENDOR = System.getProperty("java.vendor").startsWith("Hewlett-Packard");
>>>>>>> 72031307

    private static final String SUN_JGSS_INQUIRE_TYPE_CLASS = "com.sun.security.jgss.InquireType";
    private static final String SUN_JGSS_EXT_GSSCTX_CLASS = "com.sun.security.jgss.ExtendedGSSContext";

    private static final String IBM_JGSS_INQUIRE_TYPE_CLASS = "com.ibm.security.jgss.InquireType";
    private static final String IBM_JGSS_EXT_GSSCTX_CLASS = "com.ibm.security.jgss.ExtendedGSSContext";

    private static final String EXTENDED_JGSS_CONTEXT_INQUIRE_SEC_CONTEXT_METHOD_NAME = "inquireSecContext";
    private static final String EXTENDED_JGSS_CONTEXT_INQUIRE_TYPE_KRB5_GET_SESSION_KEY = "KRB5_GET_SESSION_KEY";

    private static final String JGSS_KERBEROS_TICKET_OID = "1.2.840.113554.1.2.2";
    private static final String JGSS_SPNEGO_TICKET_OID = "1.3.6.1.5.5.2";

    private static final String KERBEROS_TICKET_VALIDATION_ERROR_MSG_ID = "kerberosTicketValidationError";

    private byte[] ticket;
    private String serviceName;
    private boolean isUsernameServiceNameForm;
    private boolean spnego;

    public KerberosServiceExceptionAction(byte[] ticket, String serviceName, boolean isUsernameServiceNameForm,
                                          boolean spnego) {
        this.ticket = ticket;
        this.serviceName = serviceName;
        this.isUsernameServiceNameForm = isUsernameServiceNameForm;
        this.spnego = spnego;
    }


    /* (non-Javadoc)
     * @see java.security.PrivilegedExceptionAction#run()
     */
    public KerberosServiceContext run() throws GSSException, WSSecurityException {

        GSSManager gssManager = GSSManager.getInstance();

        GSSContext secContext = null;
        GSSName gssService = gssManager.createName(serviceName, isUsernameServiceNameForm
                                                   ? GSSName.NT_USER_NAME : GSSName.NT_HOSTBASED_SERVICE);
        if (spnego) {
            Oid oid = new Oid(JGSS_SPNEGO_TICKET_OID);
            secContext = gssManager.createContext(gssService, oid, null, GSSContext.DEFAULT_LIFETIME);
        } else {
            Oid oid = new Oid(JGSS_KERBEROS_TICKET_OID);
            GSSCredential credentials =
                gssManager.createCredential(
                    gssService, GSSCredential.DEFAULT_LIFETIME, oid, GSSCredential.ACCEPT_ONLY
                );
            secContext = gssManager.createContext(credentials);
        }

        KerberosServiceContext krbServiceCtx = null;

        try {
            byte[] returnedToken = secContext.acceptSecContext(ticket, 0, ticket.length);

            krbServiceCtx = new KerberosServiceContext();

            if (secContext.getCredDelegState()) {
                krbServiceCtx.setDelegationCredential(secContext.getDelegCred());
            }

            GSSName clientName = secContext.getSrcName();
            krbServiceCtx.setPrincipal(new KerberosPrincipal(clientName.toString()));
            krbServiceCtx.setGssContext(secContext);
            krbServiceCtx.setKerberosToken(returnedToken);

<<<<<<< HEAD
            try {
                @SuppressWarnings("rawtypes")
                Class inquireType = Class.forName(IS_IBM_VENDOR ? IBM_JGSS_INQUIRE_TYPE_CLASS 
                    : SUN_JGSS_INQUIRE_TYPE_CLASS);

                @SuppressWarnings("rawtypes")
                Class extendedGSSContext = Class.forName(IS_IBM_VENDOR ? IBM_JGSS_EXT_GSSCTX_CLASS 
                    : SUN_JGSS_EXT_GSSCTX_CLASS);

                @SuppressWarnings("unchecked")
                Method inquireSecContext = 
                extendedGSSContext.getMethod(EXTENDED_JGSS_CONTEXT_INQUIRE_SEC_CONTEXT_METHOD_NAME, inquireType);

                @SuppressWarnings("unchecked")
                Object obj = Enum.valueOf(inquireType, EXTENDED_JGSS_CONTEXT_INQUIRE_TYPE_KRB5_GET_SESSION_KEY);
                Key key = (Key) inquireSecContext.invoke(secContext, obj);

                krbServiceCtx.setSessionKey(key);
            } catch (ClassNotFoundException | NoSuchMethodException | IllegalAccessException
                | InvocationTargetException e) {
                throw new WSSecurityException(
                    ErrorCode.FAILURE, e, KERBEROS_TICKET_VALIDATION_ERROR_MSG_ID
                );
=======
            if (!IS_JAVA_5_OR_6 && (IS_ORACLE_JAVA_VENDOR || IS_IBM_JAVA_VENDOR || IS_HP_JAVA_VENDOR)) {
                try {
                    @SuppressWarnings("rawtypes")
                    Class inquireType = Class.forName(IS_IBM_JAVA_VENDOR ? IBM_JGSS_INQUIRE_TYPE_CLASS : SUN_JGSS_INQUIRE_TYPE_CLASS);

                    @SuppressWarnings("rawtypes")
                    Class extendedGSSContext = Class.forName(IS_IBM_JAVA_VENDOR ? IBM_JGSS_EXT_GSSCTX_CLASS : SUN_JGSS_EXT_GSSCTX_CLASS);

                    @SuppressWarnings("unchecked")
                    Method inquireSecContext = 
                        extendedGSSContext.getMethod(EXTENDED_JGSS_CONTEXT_INQUIRE_SEC_CONTEXT_METHOD_NAME, inquireType);

                    @SuppressWarnings("unchecked")
                    Object args = Enum.valueOf(inquireType, EXTENDED_JGSS_CONTEXT_INQUIRE_TYPE_KRB5_GET_SESSION_KEY);
                    Key key = (Key) inquireSecContext.invoke(secContext, args);

                    krbServiceCtx.setSessionKey(key);
                } catch (ClassNotFoundException | NoSuchMethodException | IllegalAccessException
                    | InvocationTargetException e) {
                    throw new WSSecurityException(
                        ErrorCode.FAILURE, e, KERBEROS_TICKET_VALIDATION_ERROR_MSG_ID
                    );
                }
>>>>>>> 72031307
            }
        } finally {
            if (null != secContext && !spnego) {
                secContext.dispose();
            }
        }

        return krbServiceCtx;
    }

}<|MERGE_RESOLUTION|>--- conflicted
+++ resolved
@@ -37,15 +37,11 @@
 
 public class KerberosServiceExceptionAction implements PrivilegedExceptionAction<KerberosServiceContext> {
 
-<<<<<<< HEAD
-    private static final boolean IS_IBM_VENDOR = System.getProperty("java.vendor").startsWith("IBM");
-=======
     private static final String JAVA_VERSION = System.getProperty("java.version");
     private static final boolean IS_JAVA_5_OR_6 = JAVA_VERSION.startsWith("1.5") || JAVA_VERSION.startsWith("1.6");
     private static final boolean IS_ORACLE_JAVA_VENDOR = System.getProperty("java.vendor").startsWith("Oracle");
     private static final boolean IS_IBM_JAVA_VENDOR = System.getProperty("java.vendor").startsWith("IBM");
     private static final boolean IS_HP_JAVA_VENDOR = System.getProperty("java.vendor").startsWith("Hewlett-Packard");
->>>>>>> 72031307
 
     private static final String SUN_JGSS_INQUIRE_TYPE_CLASS = "com.sun.security.jgss.InquireType";
     private static final String SUN_JGSS_EXT_GSSCTX_CLASS = "com.sun.security.jgss.ExtendedGSSContext";
@@ -113,31 +109,6 @@
             krbServiceCtx.setGssContext(secContext);
             krbServiceCtx.setKerberosToken(returnedToken);
 
-<<<<<<< HEAD
-            try {
-                @SuppressWarnings("rawtypes")
-                Class inquireType = Class.forName(IS_IBM_VENDOR ? IBM_JGSS_INQUIRE_TYPE_CLASS 
-                    : SUN_JGSS_INQUIRE_TYPE_CLASS);
-
-                @SuppressWarnings("rawtypes")
-                Class extendedGSSContext = Class.forName(IS_IBM_VENDOR ? IBM_JGSS_EXT_GSSCTX_CLASS 
-                    : SUN_JGSS_EXT_GSSCTX_CLASS);
-
-                @SuppressWarnings("unchecked")
-                Method inquireSecContext = 
-                extendedGSSContext.getMethod(EXTENDED_JGSS_CONTEXT_INQUIRE_SEC_CONTEXT_METHOD_NAME, inquireType);
-
-                @SuppressWarnings("unchecked")
-                Object obj = Enum.valueOf(inquireType, EXTENDED_JGSS_CONTEXT_INQUIRE_TYPE_KRB5_GET_SESSION_KEY);
-                Key key = (Key) inquireSecContext.invoke(secContext, obj);
-
-                krbServiceCtx.setSessionKey(key);
-            } catch (ClassNotFoundException | NoSuchMethodException | IllegalAccessException
-                | InvocationTargetException e) {
-                throw new WSSecurityException(
-                    ErrorCode.FAILURE, e, KERBEROS_TICKET_VALIDATION_ERROR_MSG_ID
-                );
-=======
             if (!IS_JAVA_5_OR_6 && (IS_ORACLE_JAVA_VENDOR || IS_IBM_JAVA_VENDOR || IS_HP_JAVA_VENDOR)) {
                 try {
                     @SuppressWarnings("rawtypes")
@@ -161,7 +132,6 @@
                         ErrorCode.FAILURE, e, KERBEROS_TICKET_VALIDATION_ERROR_MSG_ID
                     );
                 }
->>>>>>> 72031307
             }
         } finally {
             if (null != secContext && !spnego) {
