/**
 * Licensed to the Apache Software Foundation (ASF) under one
 * or more contributor license agreements. See the NOTICE file
 * distributed with this work for additional information
 * regarding copyright ownership. The ASF licenses this file
 * to you under the Apache License, Version 2.0 (the
 * "License"); you may not use this file except in compliance
 * with the License. You may obtain a copy of the License at
 *
 * http://www.apache.org/licenses/LICENSE-2.0
 *
 * Unless required by applicable law or agreed to in writing,
 * software distributed under the License is distributed on an
 * "AS IS" BASIS, WITHOUT WARRANTIES OR CONDITIONS OF ANY
 * KIND, either express or implied. See the License for the
 * specific language governing permissions and limitations
 * under the License.
 */

package org.apache.wss4j.common.util;

import java.security.MessageDigest;
import java.security.NoSuchAlgorithmException;
import java.security.NoSuchProviderException;

import javax.crypto.Cipher;
import javax.crypto.KeyGenerator;
import javax.crypto.NoSuchPaddingException;
import javax.crypto.SecretKey;
import javax.crypto.spec.SecretKeySpec;

import org.apache.wss4j.common.ext.WSSecurityException;
import org.apache.xml.security.algorithms.JCEMapper;
import org.apache.xml.security.encryption.XMLCipher;

public final class KeyUtils {
    private static final org.slf4j.Logger LOG =
            org.slf4j.LoggerFactory.getLogger(KeyUtils.class);
    private static final int MAX_SYMMETRIC_KEY_SIZE = 1024;
    
<<<<<<< HEAD
    /**
     * A cached MessageDigest object
     */
    private static MessageDigest digest;
    
=======
>>>>>>> 01860919
    private KeyUtils() {
        // complete
    }

    /**
     * Returns the length of the key in # of bytes
     * 
     * @param algorithm
     * @return the key length
     */
    public static int getKeyLength(String algorithm) throws WSSecurityException {
        return JCEMapper.getKeyLengthFromURI(algorithm) / 8;
    }
    
    /**
     * Convert the raw key bytes into a SecretKey object of type algorithm.
     */
    public static SecretKey prepareSecretKey(String algorithm, byte[] rawKey) {
        // Do an additional check on the keysize required by the encryption algorithm
        int size = 0;
        try {
            size = getKeyLength(algorithm);
        } catch (Exception e) {
            // ignore - some unknown (to JCEMapper) encryption algorithm
            if (LOG.isDebugEnabled()) {
                LOG.debug(e.getMessage());
            }
        }
        String keyAlgorithm = JCEMapper.getJCEKeyAlgorithmFromURI(algorithm);
        SecretKeySpec keySpec;
        if (size > 0 && !algorithm.endsWith("gcm") && !algorithm.contains("hmac-")) {
            keySpec = 
                new SecretKeySpec(
                    rawKey, 0, rawKey.length > size ? size : rawKey.length, keyAlgorithm
                );
        } else if (rawKey.length > MAX_SYMMETRIC_KEY_SIZE) {
            // Prevent a possible attack where a huge secret key is specified
            keySpec = 
                new SecretKeySpec(
                    rawKey, 0, MAX_SYMMETRIC_KEY_SIZE, keyAlgorithm
                );
        } else {
            keySpec = new SecretKeySpec(rawKey, keyAlgorithm);
        }
        return keySpec;
    }
    
    public static KeyGenerator getKeyGenerator(String algorithm) throws WSSecurityException {
        try {
            //
            // Assume AES as default, so initialize it
            //
            String keyAlgorithm = JCEMapper.getJCEKeyAlgorithmFromURI(algorithm);
            if (keyAlgorithm == null || "".equals(keyAlgorithm)) {
                keyAlgorithm = JCEMapper.translateURItoJCEID(algorithm);
            }
            KeyGenerator keyGen = KeyGenerator.getInstance(keyAlgorithm);
            if (algorithm.equalsIgnoreCase(XMLCipher.AES_128)
                || algorithm.equalsIgnoreCase(XMLCipher.AES_128_GCM)) {
                keyGen.init(128);
            } else if (algorithm.equalsIgnoreCase(XMLCipher.AES_192)
                || algorithm.equalsIgnoreCase(XMLCipher.AES_192_GCM)) {
                keyGen.init(192);
            } else if (algorithm.equalsIgnoreCase(XMLCipher.AES_256)
                || algorithm.equalsIgnoreCase(XMLCipher.AES_256_GCM)) {
                keyGen.init(256);
            }
            return keyGen;
        } catch (NoSuchAlgorithmException e) {
            throw new WSSecurityException(
                WSSecurityException.ErrorCode.UNSUPPORTED_ALGORITHM, e
            );
        }
    }
    
    
    /**
     * Translate the "cipherAlgo" URI to a JCE ID, and return a javax.crypto.Cipher instance
     * of this type. 
     */
    public static Cipher getCipherInstance(String cipherAlgo)
        throws WSSecurityException {
        try {
            String keyAlgorithm = JCEMapper.translateURItoJCEID(cipherAlgo);
            String provider = JCEMapper.getProviderId();
            
            if (provider == null) {
                return Cipher.getInstance(keyAlgorithm);
            }
            return Cipher.getInstance(keyAlgorithm, provider);
        } catch (NoSuchPaddingException ex) {
            throw new WSSecurityException(
                WSSecurityException.ErrorCode.UNSUPPORTED_ALGORITHM, "unsupportedKeyTransp", 
                ex, "No such padding: " + cipherAlgo);
        } catch (NoSuchAlgorithmException ex) {
            // Check to see if an RSA OAEP MGF-1 with SHA-1 algorithm was requested
            // Some JDKs don't support RSA/ECB/OAEPPadding
            if (XMLCipher.RSA_OAEP.equals(cipherAlgo)) {
                try {
                    return Cipher.getInstance("RSA/ECB/OAEPWithSHA1AndMGF1Padding");
                } catch (Exception e) {
                    throw new WSSecurityException(
                        WSSecurityException.ErrorCode.UNSUPPORTED_ALGORITHM, "unsupportedKeyTransp",
                        e, "No such algorithm: " + cipherAlgo);
                }
            } else {
                throw new WSSecurityException(
                    WSSecurityException.ErrorCode.UNSUPPORTED_ALGORITHM, "unsupportedKeyTransp",
                    ex, "No such algorithm: " + cipherAlgo);
            }
        } catch (NoSuchProviderException ex) {
            throw new WSSecurityException(
                WSSecurityException.ErrorCode.UNSUPPORTED_ALGORITHM, "unsupportedKeyTransp",
                ex, "No such provider " + JCEMapper.getProviderId() + " for: " + cipherAlgo);
        }
    }
    
    /**
     * Generate a (SHA1) digest of the input bytes. The MessageDigest instance that backs this
     * method is cached for efficiency.  
     * @param inputBytes the bytes to digest
     * @return the digest of the input bytes
     * @throws WSSecurityException
     */
    public static synchronized byte[] generateDigest(byte[] inputBytes) throws WSSecurityException {
        try {
            if (digest == null) {
                digest = MessageDigest.getInstance("SHA-1");
            }
            return digest.digest(inputBytes);
        } catch (Exception e) {
            throw new WSSecurityException(WSSecurityException.ErrorCode.FAILURE, "empty", e,
                    "Error in generating digest"
            );
        }
    }
}<|MERGE_RESOLUTION|>--- conflicted
+++ resolved
@@ -19,33 +19,17 @@
 
 package org.apache.wss4j.common.util;
 
-import java.security.MessageDigest;
-import java.security.NoSuchAlgorithmException;
-import java.security.NoSuchProviderException;
-
-import javax.crypto.Cipher;
-import javax.crypto.KeyGenerator;
-import javax.crypto.NoSuchPaddingException;
 import javax.crypto.SecretKey;
 import javax.crypto.spec.SecretKeySpec;
 
 import org.apache.wss4j.common.ext.WSSecurityException;
 import org.apache.xml.security.algorithms.JCEMapper;
-import org.apache.xml.security.encryption.XMLCipher;
 
 public final class KeyUtils {
     private static final org.slf4j.Logger LOG =
             org.slf4j.LoggerFactory.getLogger(KeyUtils.class);
     private static final int MAX_SYMMETRIC_KEY_SIZE = 1024;
     
-<<<<<<< HEAD
-    /**
-     * A cached MessageDigest object
-     */
-    private static MessageDigest digest;
-    
-=======
->>>>>>> 01860919
     private KeyUtils() {
         // complete
     }
@@ -61,22 +45,22 @@
     }
     
     /**
-     * Convert the raw key bytes into a SecretKey object of type algorithm.
+     * Convert the raw key bytes into a SecretKey object of type symEncAlgo.
      */
-    public static SecretKey prepareSecretKey(String algorithm, byte[] rawKey) {
+    public static SecretKey prepareSecretKey(String symEncAlgo, byte[] rawKey) {
         // Do an additional check on the keysize required by the encryption algorithm
         int size = 0;
         try {
-            size = getKeyLength(algorithm);
+            size = getKeyLength(symEncAlgo);
         } catch (Exception e) {
             // ignore - some unknown (to JCEMapper) encryption algorithm
             if (LOG.isDebugEnabled()) {
                 LOG.debug(e.getMessage());
             }
         }
-        String keyAlgorithm = JCEMapper.getJCEKeyAlgorithmFromURI(algorithm);
+        String keyAlgorithm = JCEMapper.getJCEKeyAlgorithmFromURI(symEncAlgo);
         SecretKeySpec keySpec;
-        if (size > 0 && !algorithm.endsWith("gcm") && !algorithm.contains("hmac-")) {
+        if (size > 0 && !symEncAlgo.endsWith("gcm") && !symEncAlgo.contains("hmac-")) {
             keySpec = 
                 new SecretKeySpec(
                     rawKey, 0, rawKey.length > size ? size : rawKey.length, keyAlgorithm
@@ -91,95 +75,5 @@
             keySpec = new SecretKeySpec(rawKey, keyAlgorithm);
         }
         return keySpec;
-    }
-    
-    public static KeyGenerator getKeyGenerator(String algorithm) throws WSSecurityException {
-        try {
-            //
-            // Assume AES as default, so initialize it
-            //
-            String keyAlgorithm = JCEMapper.getJCEKeyAlgorithmFromURI(algorithm);
-            if (keyAlgorithm == null || "".equals(keyAlgorithm)) {
-                keyAlgorithm = JCEMapper.translateURItoJCEID(algorithm);
-            }
-            KeyGenerator keyGen = KeyGenerator.getInstance(keyAlgorithm);
-            if (algorithm.equalsIgnoreCase(XMLCipher.AES_128)
-                || algorithm.equalsIgnoreCase(XMLCipher.AES_128_GCM)) {
-                keyGen.init(128);
-            } else if (algorithm.equalsIgnoreCase(XMLCipher.AES_192)
-                || algorithm.equalsIgnoreCase(XMLCipher.AES_192_GCM)) {
-                keyGen.init(192);
-            } else if (algorithm.equalsIgnoreCase(XMLCipher.AES_256)
-                || algorithm.equalsIgnoreCase(XMLCipher.AES_256_GCM)) {
-                keyGen.init(256);
-            }
-            return keyGen;
-        } catch (NoSuchAlgorithmException e) {
-            throw new WSSecurityException(
-                WSSecurityException.ErrorCode.UNSUPPORTED_ALGORITHM, e
-            );
-        }
-    }
-    
-    
-    /**
-     * Translate the "cipherAlgo" URI to a JCE ID, and return a javax.crypto.Cipher instance
-     * of this type. 
-     */
-    public static Cipher getCipherInstance(String cipherAlgo)
-        throws WSSecurityException {
-        try {
-            String keyAlgorithm = JCEMapper.translateURItoJCEID(cipherAlgo);
-            String provider = JCEMapper.getProviderId();
-            
-            if (provider == null) {
-                return Cipher.getInstance(keyAlgorithm);
-            }
-            return Cipher.getInstance(keyAlgorithm, provider);
-        } catch (NoSuchPaddingException ex) {
-            throw new WSSecurityException(
-                WSSecurityException.ErrorCode.UNSUPPORTED_ALGORITHM, "unsupportedKeyTransp", 
-                ex, "No such padding: " + cipherAlgo);
-        } catch (NoSuchAlgorithmException ex) {
-            // Check to see if an RSA OAEP MGF-1 with SHA-1 algorithm was requested
-            // Some JDKs don't support RSA/ECB/OAEPPadding
-            if (XMLCipher.RSA_OAEP.equals(cipherAlgo)) {
-                try {
-                    return Cipher.getInstance("RSA/ECB/OAEPWithSHA1AndMGF1Padding");
-                } catch (Exception e) {
-                    throw new WSSecurityException(
-                        WSSecurityException.ErrorCode.UNSUPPORTED_ALGORITHM, "unsupportedKeyTransp",
-                        e, "No such algorithm: " + cipherAlgo);
-                }
-            } else {
-                throw new WSSecurityException(
-                    WSSecurityException.ErrorCode.UNSUPPORTED_ALGORITHM, "unsupportedKeyTransp",
-                    ex, "No such algorithm: " + cipherAlgo);
-            }
-        } catch (NoSuchProviderException ex) {
-            throw new WSSecurityException(
-                WSSecurityException.ErrorCode.UNSUPPORTED_ALGORITHM, "unsupportedKeyTransp",
-                ex, "No such provider " + JCEMapper.getProviderId() + " for: " + cipherAlgo);
-        }
-    }
-    
-    /**
-     * Generate a (SHA1) digest of the input bytes. The MessageDigest instance that backs this
-     * method is cached for efficiency.  
-     * @param inputBytes the bytes to digest
-     * @return the digest of the input bytes
-     * @throws WSSecurityException
-     */
-    public static synchronized byte[] generateDigest(byte[] inputBytes) throws WSSecurityException {
-        try {
-            if (digest == null) {
-                digest = MessageDigest.getInstance("SHA-1");
-            }
-            return digest.digest(inputBytes);
-        } catch (Exception e) {
-            throw new WSSecurityException(WSSecurityException.ErrorCode.FAILURE, "empty", e,
-                    "Error in generating digest"
-            );
-        }
-    }
+    }    
 }